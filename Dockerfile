FROM python:3.11-slim

# Evita cache e melhora performance
ENV PYTHONDONTWRITEBYTECODE=1 \
    PYTHONUNBUFFERED=1 \
    PIP_NO_CACHE_DIR=1 \
    PYTHONMALLOC=malloc \
    MALLOC_ARENA_MAX=2

WORKDIR /app

# Cria usuário não-root
RUN adduser --disabled-password --gecos '' appuser

# Instala dependências mínimas do sistema
RUN apt-get update && apt-get install -y --no-install-recommends \
        curl \
    && rm -rf /var/lib/apt/lists/*

# Copia dependências e instala pacotes
COPY requirements.txt .
RUN pip install --upgrade pip \
    && pip install -r requirements.txt \
    && pip cache purge

# Copia a aplicação
COPY . .

<<<<<<< HEAD
USER appuser

EXPOSE 5000

# Healthcheck para monitoramento
HEALTHCHECK --interval=30s --timeout=5s --retries=3 \
  CMD curl -f http://localhost:5000/health || exit 1

# Usa Gunicorn com UvicornWorker para FastAPI
CMD ["gunicorn", \
     "-k", "uvicorn.workers.UvicornWorker", \
     "--workers", "1", \
     "--threads", "2", \
     "--worker-tmp-dir", "/dev/shm", \
     "--max-requests", "300", \
     "--max-requests-jitter", "50", \
     "--timeout", "30", \
     "--graceful-timeout", "20", \
     "--keep-alive", "5", \
     "--bind", "0.0.0.0:5000", \
     "main:app"]
=======
# Copy entrypoint
COPY entrypoint.sh /app/entrypoint.sh
RUN chmod +x /app/entrypoint.sh

# Create non-root user
RUN useradd --create-home --shell /bin/bash app && \
    chown -R app:app /app
USER app

# Expose default port (Render substitui pelo $PORT em runtime)
EXPOSE 5000

# Health check
HEALTHCHECK --interval=30s --timeout=30s --start-period=5s --retries=3 \
    CMD curl -f http://localhost:${PORT:-5000}/status || exit 1

# Start
CMD ["/app/entrypoint.sh"]
>>>>>>> 2de41b6d
<|MERGE_RESOLUTION|>--- conflicted
+++ resolved
@@ -26,14 +26,21 @@
 # Copia a aplicação
 COPY . .
 
-<<<<<<< HEAD
-USER appuser
+# Copy entrypoint
+COPY entrypoint.sh /app/entrypoint.sh
+RUN chmod +x /app/entrypoint.sh
 
+# Create non-root user
+RUN useradd --create-home --shell /bin/bash app && \
+    chown -R app:app /app
+USER app
+
+# Expose default port (Render substitui pelo $PORT em runtime)
 EXPOSE 5000
 
-# Healthcheck para monitoramento
-HEALTHCHECK --interval=30s --timeout=5s --retries=3 \
-  CMD curl -f http://localhost:5000/health || exit 1
+# Health check
+HEALTHCHECK --interval=30s --timeout=30s --start-period=5s --retries=3 \
+    CMD curl -f http://localhost:${PORT:-5000}/health || exit 1
 
 # Usa Gunicorn com UvicornWorker para FastAPI
 CMD ["gunicorn", \
@@ -48,23 +55,3 @@
      "--keep-alive", "5", \
      "--bind", "0.0.0.0:5000", \
      "main:app"]
-=======
-# Copy entrypoint
-COPY entrypoint.sh /app/entrypoint.sh
-RUN chmod +x /app/entrypoint.sh
-
-# Create non-root user
-RUN useradd --create-home --shell /bin/bash app && \
-    chown -R app:app /app
-USER app
-
-# Expose default port (Render substitui pelo $PORT em runtime)
-EXPOSE 5000
-
-# Health check
-HEALTHCHECK --interval=30s --timeout=30s --start-period=5s --retries=3 \
-    CMD curl -f http://localhost:${PORT:-5000}/status || exit 1
-
-# Start
-CMD ["/app/entrypoint.sh"]
->>>>>>> 2de41b6d
